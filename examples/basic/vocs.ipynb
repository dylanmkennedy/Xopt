--- conflicted
+++ resolved
@@ -40,9 +40,6 @@
      "name": "stdout",
      "output_type": "stream",
      "text": [
-<<<<<<< HEAD
-      "Help on class VOCS in module xopt.vocs:\n",
-=======
       "\u001b[0;31mInit signature:\u001b[0m\n",
       "\u001b[0mVOCS\u001b[0m\u001b[0;34m(\u001b[0m\u001b[0;34m\u001b[0m\n",
       "\u001b[0;34m\u001b[0m    \u001b[0;34m*\u001b[0m\u001b[0;34m,\u001b[0m\u001b[0;34m\u001b[0m\n",
@@ -57,7 +54,6 @@
       "to describe optimization problems. \n",
       "\u001b[0;31mInit docstring:\u001b[0m\n",
       "Create a new model by parsing and validating input data from keyword arguments.\n",
->>>>>>> c0488bc4
       "\n",
       "class VOCS(xopt.pydantic.XoptBaseModel)\n",
       " |  VOCS(*, variables: Dict[str, types.ConstrainedListValue] = {}, constraints: Dict[str, types.ConstrainedListValue] = {}, objectives: Dict[str, xopt.vocs.ObjectiveEnum] = {}, constants: Dict[str, Any] = {}, linked_variables: Dict[str, str] = {}) -> None\n",
@@ -1059,10 +1055,6 @@
      "name": "stdout",
      "output_type": "stream",
      "text": [
-<<<<<<< HEAD
-      "\u001B[0;31mSignature:\u001B[0m \u001B[0mform_constraint_data\u001B[0m\u001B[0;34m(\u001B[0m\u001B[0mconstraints\u001B[0m\u001B[0;34m:\u001B[0m \u001B[0mDict\u001B[0m\u001B[0;34m,\u001B[0m \u001B[0mdata\u001B[0m\u001B[0;34m,\u001B[0m \u001B[0mprefix\u001B[0m\u001B[0;34m=\u001B[0m\u001B[0;34m'constraint_'\u001B[0m\u001B[0;34m)\u001B[0m\u001B[0;34m\u001B[0m\u001B[0;34m\u001B[0m\u001B[0m\n",
-      "\u001B[0;31mDocstring:\u001B[0m\n",
-=======
       "\u001b[0;31mSignature:\u001b[0m\n",
       "\u001b[0mform_constraint_data\u001b[0m\u001b[0;34m(\u001b[0m\u001b[0;34m\u001b[0m\n",
       "\u001b[0;34m\u001b[0m    \u001b[0mconstraints\u001b[0m\u001b[0;34m:\u001b[0m \u001b[0mDict\u001b[0m\u001b[0;34m,\u001b[0m\u001b[0;34m\u001b[0m\n",
@@ -1070,7 +1062,6 @@
       "\u001b[0;34m\u001b[0m    \u001b[0mprefix\u001b[0m\u001b[0;34m=\u001b[0m\u001b[0;34m'constraint_'\u001b[0m\u001b[0;34m,\u001b[0m\u001b[0;34m\u001b[0m\n",
       "\u001b[0;34m\u001b[0m\u001b[0;34m)\u001b[0m\u001b[0;34m\u001b[0m\u001b[0;34m\u001b[0m\u001b[0m\n",
       "\u001b[0;31mDocstring:\u001b[0m\n",
->>>>>>> c0488bc4
       "Use constraint dict and data (dataframe) to generate constraint data (dataframe)\n",
       "A constraint is satisfied if the evaluation is < 0.\n",
       "\n",
@@ -1360,15 +1351,9 @@
    "hash": "60703f99bc9a1e465ed9e894ac1e8f256837fa55699b4912a7939def4ae95691"
   },
   "kernelspec": {
-<<<<<<< HEAD
-   "name": "python3",
-   "language": "python",
-   "display_name": "Python 3 (ipykernel)"
-=======
    "display_name": "Python 3.9.12 ('devel')",
    "language": "python",
    "name": "python3"
->>>>>>> c0488bc4
   },
   "language_info": {
    "codemirror_mode": {
