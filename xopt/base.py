import json
import logging
<<<<<<< HEAD
from copy import deepcopy
from typing import Dict, List, Union, Optional
=======
from typing import Dict, List, Union
>>>>>>> 60a89d4d

import numpy as np
import pandas as pd
import yaml
from pandas import DataFrame
from pydantic import Field, field_validator, FieldValidationInfo, SerializeAsAny

from xopt import _version
from xopt.evaluator import Evaluator, validate_outputs
from xopt.generator import Generator
from xopt.generators import get_generator
from xopt.pydantic import XoptBaseModel
from xopt.utils import explode_all_columns
from xopt.vocs import VOCS

__version__ = _version.get_versions()["version"]

logger = logging.getLogger(__name__)


class Xopt(XoptBaseModel):
    """
    Object to handle a single optimization problem.
    """

    vocs: VOCS = Field(description="VOCS object for Xopt")
    generator: SerializeAsAny[Generator] = Field(description="generator object for Xopt")
    evaluator: SerializeAsAny[Evaluator] = Field(description="evaluator object for Xopt")
    strict: bool = Field(
        True,
        description="flag to indicate if exceptions raised during evaluation "
        "should stop Xopt",
    )
    dump_file: Optional[str] = Field(
        None, description="file to dump the results of the evaluations"
    )
    max_evaluations: Optional[int] = Field(
        None, description="maximum number of evaluations to perform"
    )
    data: Optional[DataFrame] = Field(None, description="internal DataFrame object")
    serialize_torch: bool = Field(
        False,
        description="flag to indicate that torch models should be serialized "
        "when dumping",
    )
    serialize_inline: bool = Field(False, description="flag to indicate if torch models"
                                                      " should be stored inside main config file")
    
    @field_validator("vocs", mode='before')
    def validate_vocs(cls, value):
        if isinstance(value, dict):
            value = VOCS(**value)
        return value

    @field_validator("evaluator", mode='before')
    def validate_evaluator(cls, value):
        if isinstance(value, dict):
            value = Evaluator(**value)

        return value

    @field_validator("generator", mode='before')
    def validate_generator(cls, value, info: FieldValidationInfo):
        if isinstance(value, dict):
            name = value.pop("name")
            generator_class = get_generator(name)
            value = generator_class.parse_obj({**value, "vocs": info.data["vocs"]})
        elif isinstance(value, str):
            generator_class = get_generator(value)
            value = generator_class.parse_obj({"vocs": info.data["vocs"]})

        return value

<<<<<<< HEAD
    @field_validator("data", mode='before')
    def validate_data(cls, v):
=======
    @validator("data", pre=True)
    def validate_data(cls, v, values):
>>>>>>> 60a89d4d
        if isinstance(v, dict):
            try:
                v = pd.DataFrame(v)
            except IndexError:
                v = pd.DataFrame(v, index=[0])

        # also add data to generator
        # TODO: find a more robust way of doing this
        values["generator"].add_data(v)

        return v

    @property
    def n_data(self):
        if self.data is None:
            return 0
        else:
            return len(self.data)

    def step(self):
        """
        run one optimization cycle

        - determine the number of candidates to request from the generator
        - pass candidate request to generator
        - submit candidates to evaluator
        - wait until all (asynch == False) or at least one (asynch == True) evaluation
            is finished
        - update data storage and generator data storage (if applicable)

        """
        logger.info("Running Xopt step")

        # get number of candidates to generate
        n_generate = self.evaluator.max_workers

        # generate samples and submit to evaluator
        logger.debug(f"Generating {n_generate} candidates")
        new_samples = self.generator.generate(n_generate)

        # Evaluate data
        self.evaluate_data(new_samples)

    def run(self):
        """run until either max_evaluations is reached or the generator is
        done"""
        while not self.generator.is_done:
            # Stopping criteria
            if self.max_evaluations is not None:
                if self.n_data >= self.max_evaluations:
                    logger.info(
                        "Xopt is done. "
                        f"Max evaluations {self.max_evaluations} reached."
                    )
                    break

            self.step()

    def evaluate_data(
        self,
        input_data: Union[
            pd.DataFrame,
            List[Dict[str, float]],
            Dict[str, List[float]],
            Dict[str, float],
        ],
    ) -> pd.DataFrame:
        """
        Evaluate data using the evaluator and wait for results.
        Adds results to the internal dataframe.
        """
        # translate input data into pandas dataframes
        if not isinstance(input_data, DataFrame):
            try:
                input_data = DataFrame(input_data)
            except ValueError:
                input_data = DataFrame(input_data, index=[0])

        logger.debug(f"Evaluating {len(input_data)} inputs")
        self.vocs.validate_input_data(input_data)
        output_data = self.evaluator.evaluate_data(input_data)

        if self.strict:
            validate_outputs(output_data)
        new_data = pd.concat([input_data, output_data], axis=1)

        # explode any list like results if all of the output names exist
        new_data = explode_all_columns(new_data)

        self.add_data(new_data)

        # dump data to file if specified
        self.dump_state()

        return new_data

    def add_data(self, new_data: pd.DataFrame):
        """
        Concatenate new data to internal dataframe,
        and also adds this data to the generator.
        """
        logger.debug(f"Adding {len(new_data)} new data to internal dataframes")

        # Set internal dataframe.
        if self.data is not None:
            new_data = pd.DataFrame(new_data, copy=True)  # copy for reindexing
            new_data.index = np.arange(
                len(self.data) + 1, len(self.data) + len(new_data) + 1
            )

            self.data = pd.concat([self.data, new_data], axis=0)
        else:
            self.data = new_data
        self.generator.add_data(new_data)

    def reset_data(self):
        self.data = pd.DataFrame()
        self.generator.data = pd.DataFrame()

    def random_evaluate(self, n_samples=1, seed=None, **kwargs):
        """
        Convenience method to generate random inputs using vocs
        and evaluate them (adding data to Xopt object and generator).
        """
        random_inputs = self.vocs.random_inputs(n_samples, seed=seed, **kwargs)
        result = self.evaluate_data(random_inputs)
        return result

    def dump_state(self, **kwargs):
        """dump data to file"""
        if self.dump_file is not None:
            output = json.loads(self.json(serialize_torch=self.serialize_torch, **kwargs))
            with open(self.dump_file, "w") as f:
                yaml.dump(output, f)
            logger.debug(f"Dumped state to YAML file: {self.dump_file}")

    def dict(self, **kwargs) -> Dict:
        """handle custom dict generation"""
        result = super().model_dump(**kwargs)
        result["generator"] = {"name": self.generator.name} | result["generator"]
        return result

    def json(self, **kwargs) -> str:
        """handle custom serialization of generators and dataframes"""
        result = super().to_json(**kwargs)
        dict_result = json.loads(result)
        dict_result["generator"] = {"name": self.generator.name} | dict_result[
            "generator"
        ]
        dict_result["data"] = (
            json.loads(self.data.to_json()) if self.data is not None else None
        )

        # TODO: implement version checking
        # dict_result["xopt_version"] = __version__

        return json.dumps(dict_result)

    def __repr__(self):
        """
        Returns infor about the Xopt object, including the YAML representation without data.
        """

        # get dict minus data
        config = json.loads(self.json())
        config.pop("data")
        return f"""
            Xopt
________________________________
Version: {__version__}
Data size: {self.n_data}
Config as YAML:
{yaml.dump(config)}
"""

    def __str__(self):
        return self.__repr__()<|MERGE_RESOLUTION|>--- conflicted
+++ resolved
@@ -1,11 +1,7 @@
 import json
 import logging
-<<<<<<< HEAD
 from copy import deepcopy
 from typing import Dict, List, Union, Optional
-=======
-from typing import Dict, List, Union
->>>>>>> 60a89d4d
 
 import numpy as np
 import pandas as pd
@@ -79,13 +75,8 @@
 
         return value
 
-<<<<<<< HEAD
     @field_validator("data", mode='before')
     def validate_data(cls, v):
-=======
-    @validator("data", pre=True)
-    def validate_data(cls, v, values):
->>>>>>> 60a89d4d
         if isinstance(v, dict):
             try:
                 v = pd.DataFrame(v)
