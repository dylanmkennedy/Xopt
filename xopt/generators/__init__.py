--- conflicted
+++ resolved
@@ -2,24 +2,12 @@
 
 from xopt.errors import XoptError
 from xopt.generators.es.extremumseeking import ExtremumSeekingGenerator
-<<<<<<< HEAD
-from xopt.generators.bayesian.mggpo import MGGPOGenerator
-from xopt.generators.rcds.rcds import RCDSGenerator
-
-from xopt.generators.ga import CNSGAGenerator
-=======
->>>>>>> dc95a981
 from xopt.generators.random import RandomGenerator
 
 # add generators here to be registered
 registered_generators = [
     RandomGenerator,
     ExtremumSeekingGenerator,
-<<<<<<< HEAD
-    MGGPOGenerator,
-    RCDSGenerator,
-=======
->>>>>>> dc95a981
 ]
 
 # generators needing deap
